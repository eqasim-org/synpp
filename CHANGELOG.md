--- conflicted
+++ resolved
@@ -2,12 +2,9 @@
 
 **1.2.0-dev**
 
-<<<<<<< HEAD
 - Add option to serialize parallel contexts for profiling
-=======
 - Increment pickle protocol to version 4
 - Export pipeline flowchart as json
->>>>>>> 961fe93c
 - Keep backup when writing pipeline.json
 - Show overall progress of pipeline
 - Add ephemeral stages
