from setuptools import setup, find_packages
from os import path

here = path.abspath(path.dirname(__file__))

with open(path.join(here, "README.md"), encoding = "utf-8") as f:
    long_description = f.read()

setup(
    name = "synpp",
<<<<<<< HEAD
    version = "1.2.0",
=======
    version = "1.2.1-dev",
>>>>>>> ceb0ca77
    description = "Synthetic population pipeline package for eqasim",
    long_description = long_description,
    long_description_content_type = "text/markdown",
    url = "https://github.com/eqasim-org/synpp",
    author = "Sebastian Hörl",
    author_email = "hoerl.sebastian@gmail.com",
    keywords = "pipeline automation synthetic population dependency management transport",
    package_dir = { "": "src" },
    packages = find_packages(where = "src"),
    python_requires='>=3.0',
    install_requires = ["networkx>=2.4", "PyYAML>=5.1.2", "pyzmq>=18.1.0"],
    extras_require = {
        "test": ["pytest>=5.3.1"], "example": ["pandas>=0.25.3"]
    },
    classifiers=[
        "Development Status :: 4 - Beta",
        "Environment :: Console",
        "Intended Audience :: Developers",
        "Intended Audience :: Science/Research",
        "License :: OSI Approved :: MIT License",
        "Programming Language :: Python :: 3",
        "Topic :: Scientific/Engineering",
    ],
)<|MERGE_RESOLUTION|>--- conflicted
+++ resolved
@@ -8,11 +8,7 @@
 
 setup(
     name = "synpp",
-<<<<<<< HEAD
-    version = "1.2.0",
-=======
-    version = "1.2.1-dev",
->>>>>>> ceb0ca77
+    version = "1.2.1",
     description = "Synthetic population pipeline package for eqasim",
     long_description = long_description,
     long_description_content_type = "text/markdown",
