from setuptools import setup, find_packages
from os import path

here = path.abspath(path.dirname(__file__))

with open(path.join(here, "README.md"), encoding = "utf-8") as f:
    long_description = f.read()

setup(
    name = "synpp",
    version = "1.0.0",
    description = "Synthetic population pipeline package for eqasim",
    long_description = long_description,
    long_description_content_type = "text/markdown",
    url = "https://github.com/eqasim-org/synpp",
    author = "Sebastian Hörl",
    author_email = "hoerl.sebastian@gmail.com",
    keywords = "pipeline automation synthetic population dependency management transport",
    package_dir = { "": "src" },
    packages = find_packages(where = "src"),
    python_requires='>=3.0',
    install_requires = ["networkx>=2.4", "PyYAML>=5.1.2"],
    extras_require = {
<<<<<<< HEAD
        "test": ["pytest>=5.3.1"],
    },
    classifiers=[
        "Development Status :: 4 - Beta",
        "Environment :: Console",
        "Intended Audience :: Developers",
        "Intended Audience :: Science/Research",
        "License :: OSI Approved :: MIT License",
        "Programming Language :: Python :: 3",
        "Topic :: Scientific/Engineering",
    ],
=======
        "test": ["pytest>=5.3.1"], "example": ["pandas>=0.25.3"]
    }
>>>>>>> b5918ad5
)<|MERGE_RESOLUTION|>--- conflicted
+++ resolved
@@ -21,8 +21,7 @@
     python_requires='>=3.0',
     install_requires = ["networkx>=2.4", "PyYAML>=5.1.2"],
     extras_require = {
-<<<<<<< HEAD
-        "test": ["pytest>=5.3.1"],
+        "test": ["pytest>=5.3.1"], "example": ["pandas>=0.25.3"]
     },
     classifiers=[
         "Development Status :: 4 - Beta",
@@ -33,8 +32,4 @@
         "Programming Language :: Python :: 3",
         "Topic :: Scientific/Engineering",
     ],
-=======
-        "test": ["pytest>=5.3.1"], "example": ["pandas>=0.25.3"]
-    }
->>>>>>> b5918ad5
 )