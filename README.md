--- conflicted
+++ resolved
@@ -20,13 +20,8 @@
 pip install synpp
 ```
 
-<<<<<<< HEAD
-Currently, version `1.2.1` is the active release version. Alternatively, you can
-clone the `develop` branch of this repository to use the development version `1.2.1-dev`.
-=======
 Currently, version `1.2.2` is the active release version. Alternatively, you can
 clone the `develop` branch of this repository to use the development version `1.2.2-dev`.
->>>>>>> 73d76bac
 It can be installed by calling
 
 ```
